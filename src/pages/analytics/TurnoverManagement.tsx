--- conflicted
+++ resolved
@@ -208,14 +208,8 @@
                 {turnoverRecords.map((rec) => (
                   <tr key={rec.id}>
                     <td className="px-6 py-4 whitespace-nowrap">
-                      <div className="text-sm font-medium text-gray-900">
-                        {rec.employee?.user?.first_name} {rec.employee?.user?.last_name}
-                      </div>
-<<<<<<< HEAD
-                      
-=======
+                      <div className="text-sm font-medium text-gray-900">{rec.employee?.user?.first_name} {rec.employee?.user?.last_name}</div>
                       <div className="text-sm text-gray-500">{rec.employee?.user?.email}</div>
->>>>>>> 73db9916
                     </td>
                     <td className="px-6 py-4">{rec.position}</td>
                     <td className="px-6 py-4">{rec.department?.name || 'N/A'}</td>
