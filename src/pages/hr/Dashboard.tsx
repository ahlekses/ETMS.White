--- conflicted
+++ resolved
@@ -1,6 +1,6 @@
 import React, { useEffect, useState } from 'react';
 import { 
-<<<<<<< HEAD
+
   PieChart, Pie, XAxis, YAxis, CartesianGrid, 
   Tooltip, Legend, ResponsiveContainer, Cell
 } from 'recharts';
@@ -12,7 +12,7 @@
 import DepartmentTurnoverChart from '../../components/analytics/DepartmentTurnoverChart';
 import RiskFactorsChart from '../../components/analytics/RiskFactorsChart';
 import HRLayout from '../../components/layout/HRLayout';
-=======
+
   PieChart, Pie, BarChart, Bar, XAxis, YAxis, CartesianGrid, 
   Tooltip, Legend, ResponsiveContainer, Cell, LineChart, Line,
   ErrorBar
@@ -39,7 +39,7 @@
     lowRiskCount: number;
   }[];
 }
->>>>>>> 7f988c37
+
 
 interface FilterState {
   department: string;
@@ -69,7 +69,7 @@
   });
   
   const [isLoading, setIsLoading] = useState(true);
-<<<<<<< HEAD
+
   const [isTurnoverLoading, setIsTurnoverLoading] = useState(true);
 
   useEffect(() => {
@@ -154,7 +154,7 @@
         
         {/* Stats Cards */}
         <div className="grid grid-cols-1 md:grid-cols-2 lg:grid-cols-5 gap-6 mb-8">
-=======
+
   const [filters, setFilters] = useState<FilterState>({
     department: 'all',
     dateRange: 'all',
@@ -301,7 +301,7 @@
 
         {/* Stats Cards */}
         <div className="grid grid-cols-1 md:grid-cols-2 lg:grid-cols-4 gap-6 mb-8">
->>>>>>> 7f988c37
+
           <div className="bg-white rounded-lg shadow-md p-6 border-l-4 border-teal-500">
             <div className="flex items-center">
               <Users className="h-10 w-10 text-teal-500" />
@@ -311,11 +311,7 @@
               </div>
             </div>
           </div>
-<<<<<<< HEAD
-          
-=======
-
->>>>>>> 7f988c37
+
           <div className="bg-white rounded-lg shadow-md p-6 border-l-4 border-red-500">
             <div className="flex items-center">
               <AlertTriangle className="h-10 w-10 text-red-500" />
@@ -327,11 +323,7 @@
               </div>
             </div>
           </div>
-<<<<<<< HEAD
-          
-=======
-
->>>>>>> 7f988c37
+
           <div className="bg-white rounded-lg shadow-md p-6 border-l-4 border-blue-500">
             <div className="flex items-center">
               <ListChecks className="h-10 w-10 text-blue-500" />
@@ -341,11 +333,7 @@
               </div>
             </div>
           </div>
-<<<<<<< HEAD
-          
-=======
-
->>>>>>> 7f988c37
+
           <div className="bg-white rounded-lg shadow-md p-6 border-l-4 border-green-500">
             <div className="flex items-center">
               <CheckCircle className="h-10 w-10 text-green-500" />
@@ -368,7 +356,7 @@
             </div>
           </div>
         </div>
-<<<<<<< HEAD
+
         
         {/* Turnover Analytics */}
         <div className="mb-8">
@@ -471,7 +459,6 @@
                 </div>
               </div>
             )}
-=======
 
         <div className="grid grid-cols-1 lg:grid-cols-2 gap-6 mb-6">
           {/* Risk Distribution Pie Chart */}
@@ -568,7 +555,7 @@
                 ))}
               </tbody>
             </table>
->>>>>>> 7f988c37
+
           </div>
         </div>
       </div>
@@ -599,4 +586,5 @@
   );
 };
 
-export default HRDashboard+
+export default HRDashboard
