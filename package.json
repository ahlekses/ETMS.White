--- conflicted
+++ resolved
@@ -19,13 +19,12 @@
     "react-dom": "^18.3.1",
     "react-router-dom": "^6.22.3",
     "react-toastify": "^10.0.4",
-<<<<<<< HEAD
+
     "recharts": "^2.10.3"
-=======
+
     "classnames": "^2.5.1",
     "@types/recharts": "^1.8.29"
->>>>>>> 7f988c37
-  },
+
   "devDependencies": {
     "@eslint/js": "^9.9.1",
     "@types/react": "^18.3.5",
